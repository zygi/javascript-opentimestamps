
const test = require('tape');
const rp = require('request-promise');
const Utils = require('../src/utils.js');
const OpenTimestamps = require('../src/open-timestamps.js');
const DetachedTimestampFile = require('../src/detached-timestamp-file.js');
const Context = require('../src/context.js');
const Ops = require('../src/ops.js');

// const Timestamp = require('../timestamp.js');

const baseUrl = 'https://raw.githubusercontent.com/opentimestamps/javascript-opentimestamps/master';
let incompleteOtsInfo;
let incompleteOts;
let incomplete;
let helloworldOts;
let helloworld;
let merkle2Ots;
let merkle2OtsInfo;
let unknown;
let unknownOts;
let knownUnknown;
let knownUnknownOts;
let merkle3;
let merkle3Ots;
let badStamp;
let badStampOts;

test('setup', assert => {
  const incompleteOtsInfoPromise = rp({url: baseUrl + '/examples/incomplete.txt.ots.info', encoding: null});
  const incompleteOtsPromise = rp({url: baseUrl + '/examples/incomplete.txt.ots', encoding: null});
  const incompletePromise = rp({url: baseUrl + '/examples/incomplete.txt', encoding: null});

  const helloworldOtsPromise = rp({url: baseUrl + '/examples/hello-world.txt.ots', encoding: null});
  const helloworldPromise = rp({url: baseUrl + '/examples/hello-world.txt', encoding: null});

  const merkle2OtsPromise = rp({url: baseUrl + '/examples/merkle2.txt.ots', encoding: null});
  const merkle2OtsInfoPromise = rp({url: baseUrl + '/examples/merkle2.txt.ots.info', encoding: null});

  const unknownPromise = rp({url: baseUrl + '/examples/unknown-notary.txt', encoding: null});
  const unknownOtsPromise = rp({url: baseUrl + '/examples/unknown-notary.txt.ots', encoding: null});

  const knownUnknownPromise = rp({url: baseUrl + '/examples/known-and-unknown-notary.txt', encoding: null});
  const knownUnknownOtsPromise = rp({url: baseUrl + '/examples/known-and-unknown-notary.txt.ots', encoding: null});

  const merkle3Promise = rp({url: baseUrl + '/examples/merkle3.txt', encoding: null});
  const merkle3OtsPromise = rp({url: baseUrl + '/examples/merkle3.txt.ots', encoding: null});

  const badStampPromise = rp({url: baseUrl + '/examples/bad-stamp.txt', encoding: null});
  const badStampOtsPromise = rp({url: baseUrl + '/examples/bad-stamp.txt.ots', encoding: null});

  Promise.all([
    incompleteOtsInfoPromise, incompleteOtsPromise, incompletePromise,
    helloworldOtsPromise, helloworldPromise,
    merkle2OtsPromise, merkle2OtsInfoPromise,
    unknownPromise, unknownOtsPromise,
    knownUnknownPromise, knownUnknownOtsPromise,
    merkle3Promise, merkle3OtsPromise,
    badStampPromise, badStampOtsPromise
  ]).then(values => {
    incompleteOtsInfo = values[0];
    incompleteOts = values[1];
    incomplete = values[2];
    helloworldOts = values[3];
    helloworld = values[4];
    merkle2Ots = values[5];
    merkle2OtsInfo = values[6];
    unknown = values[7];
    unknownOts = values[8];
    knownUnknown = values[9];
    knownUnknownOts = values[10];
    merkle3 = values[11];
    merkle3Ots = values[12];
    badStamp = values[13];
    badStampOts = values[14];
    assert.end();
  }).catch(err => {
    assert.fail('err=' + err);
  });
});

// INFO TESTS
test('OpenTimestamps.info()', assert => {
  const detachedOts = DetachedTimestampFile.deserialize(new Context.StreamDeserialization(incompleteOts));
  const otsInfoCalc = OpenTimestamps.info(detachedOts);
  assert.false(otsInfoCalc === undefined);
  assert.false(incompleteOts === undefined);
  assert.true(incompleteOtsInfo.equals(new Buffer(otsInfoCalc)));
  assert.end();
});

test('OpenTimestamps.info()', assert => {
  const detachedOts = DetachedTimestampFile.deserialize(new Context.StreamDeserialization(merkle2Ots));
  const merkle2OtsInfoCalc = OpenTimestamps.info(detachedOts);
  assert.false(merkle2OtsInfoCalc === undefined);
  assert.false(merkle2Ots === undefined);
  assert.true(merkle2OtsInfo.equals(new Buffer(merkle2OtsInfoCalc)));
  assert.end();
});

test('OpenTimestamps.info()', assert => {
  const detachedOts = DetachedTimestampFile.deserialize(new Context.StreamDeserialization(unknownOts));
  const unknownInfoCalc = OpenTimestamps.info(detachedOts);
  assert.false(unknownInfoCalc === undefined);
  assert.false(unknownOts === undefined);
  assert.end();
});

test('OpenTimestamps.info()', assert => {
  const detachedOts = DetachedTimestampFile.deserialize(new Context.StreamDeserialization(knownUnknownOts));
  const knownUnknownInfoCalc = OpenTimestamps.info(detachedOts);
  assert.false(knownUnknownInfoCalc === undefined);
  assert.false(knownUnknownOts === undefined);
  assert.end();
});

test('OpenTimestamps.info()', assert => {
  const detachedOts = DetachedTimestampFile.deserialize(new Context.StreamDeserialization(merkle3Ots));
  const merkle3InfoCalc = OpenTimestamps.info(detachedOts);
  assert.false(merkle3InfoCalc === undefined);
  assert.false(merkle3Ots === undefined);
  assert.end();
});

test('OpenTimestamps.info()', assert => {
  const detachedOts = DetachedTimestampFile.deserialize(new Context.StreamDeserialization(badStampOts));
  const badStampInfoCalc = OpenTimestamps.info(detachedOts);
  assert.false(badStampInfoCalc === undefined);
  assert.false(badStampOts === undefined);
  assert.end();
});

test('OpenTimestamps.DetachedTimestampFile()', assert => {
  const detached1 = DetachedTimestampFile.fromBytes(new Ops.OpSHA256(), incomplete);

  const ctx = new Context.StreamDeserialization(incomplete);
  const detached2 = DetachedTimestampFile.fromBytes(new Ops.OpSHA256(), ctx);

  const ctx1 = new Context.StreamDeserialization(incomplete);
  const fdHash = new Ops.OpSHA256().hashFd(ctx1);
  const detached3 = DetachedTimestampFile.fromHash(new Ops.OpSHA256(), fdHash);

  assert.true(detached1.equals(detached2));
  assert.true(detached2.equals(detached3));
  assert.end();
});

// STAMP TESTS FILE

test('OpenTimestamps.stamp()', assert => {
  const sha256 = Utils.hexToBytes('05c4f616a8e5310d19d938cfd769864d7f4ccdc2ca8b479b10af83564b097af9');
  const detached = DetachedTimestampFile.fromBytes(new Ops.OpSHA256(), incomplete);
<<<<<<< HEAD
  OpenTimestamps.stamp(detached).then(resultTimestamp => {
    assert.false(resultTimestamp === undefined);
=======
  OpenTimestamps.stamp(detached).then(() => {
>>>>>>> d235d737
    assert.false(detached === undefined);
    assert.true(Utils.arrEq(sha256, detached.fileDigest()));
    assert.end();
  }).catch(err => {
    assert.fail('err=' + err);
  });
});

// STAMP TESTS HASH
test('OpenTimestamps.stamp()', assert => {
  // Pass single input file
  const sha256 = Utils.hexToBytes('05c4f616a8e5310d19d938cfd769864d7f4ccdc2ca8b479b10af83564b097af9');
  const detached = DetachedTimestampFile.fromHash(new Ops.OpSHA256(), sha256);

  OpenTimestamps.stamp(detached).then(() => {
    assert.false(detached === undefined);
    assert.true(Utils.arrEq(sha256, detached.fileDigest()));
    assert.end();
  }).catch(err => {
    assert.fail('err=' + err);
  });
});

// MULTISTAMP TESTS HASH

test('OpenTimestamps.stamp()', assert => {
  const files = [
    incomplete,
    helloworld
  ];
  const sha256 = [
    Utils.hexToBytes('05c4f616a8e5310d19d938cfd769864d7f4ccdc2ca8b479b10af83564b097af9'),
    Utils.hexToBytes('03ba204e50d126e4674c005e04d82e84c21366780af1f43bd54a37816b6ab340')
  ];
  const detaches = [];
  files.forEach(file => {
    const detached = DetachedTimestampFile.fromBytes(new Ops.OpSHA256(), new Context.StreamDeserialization(file));
    detaches.push(detached);
  });
  files.forEach((files, i) => {
    assert.true(Utils.arrEq(sha256[i], detaches[i].fileDigest()));
  });

  OpenTimestamps.stamp(detaches).then(() => {
    assert.equals(detaches.length, files.length);

    detaches.forEach((timestamp, i) => {
      assert.false(timestamp === undefined);
      assert.true(Utils.arrEq(sha256[i], timestamp.fileDigest()));
    });
    assert.end();
  }).catch(err => {
    assert.fail('err=' + err);
  });
});

// VERIFY TESTS

test('OpenTimestamps.verify()', assert => {
  const detached = DetachedTimestampFile.fromBytes(new Ops.OpSHA256(), new Context.StreamDeserialization(incomplete));
  const detachedOts = DetachedTimestampFile.deserialize(new Context.StreamDeserialization(incompleteOts));
  OpenTimestamps.verify(detachedOts, detached).then(result => {
    assert.equal(result, 1473227803); // verify on python call upgrade, in this case result should be 1473227803
    assert.end();
  }).catch(err => {
    assert.fail('err=' + err);
  });
});

test('OpenTimestamps.verify()', assert => {
  const detached = DetachedTimestampFile.fromBytes(new Ops.OpSHA256(), new Context.StreamDeserialization(helloworld));
  const detachedOts = DetachedTimestampFile.deserialize(new Context.StreamDeserialization(helloworldOts));
  OpenTimestamps.verify(detachedOts, detached).then(result => {
    assert.true(result !== undefined);
    assert.equal(result, 1432827678);
    assert.end();
  }).catch(err => {
    assert.fail('err=' + err);
  });
});

test('OpenTimestamps.verify()', assert => {
  const detached = DetachedTimestampFile.fromBytes(new Ops.OpSHA256(), new Context.StreamDeserialization(unknown));
  const detachedOts = DetachedTimestampFile.deserialize(new Context.StreamDeserialization(unknownOts));
  OpenTimestamps.verify(detachedOts, detached).then(result => {
    assert.true(result === undefined);
    assert.end();
  }).catch(err => {
    assert.fail('err=' + err);
  });
});

test('OpenTimestamps.verify()', assert => {
  const detached = DetachedTimestampFile.fromBytes(new Ops.OpSHA256(), new Context.StreamDeserialization(knownUnknown));
  const detachedOts = DetachedTimestampFile.deserialize(new Context.StreamDeserialization(knownUnknownOts));
  OpenTimestamps.verify(detachedOts, detached).then(result => {
    assert.true(result !== undefined);
    assert.true(detached !== undefined);
    assert.true(detachedOts !== undefined);
    assert.end();
  }).catch(err => {
    assert.fail('err=' + err);
  });
});

test('OpenTimestamps.verify()', assert => {
  const detached = DetachedTimestampFile.fromBytes(new Ops.OpSHA256(), new Context.StreamDeserialization(badStamp));
  const detachedOts = DetachedTimestampFile.deserialize(new Context.StreamDeserialization(badStampOts));
  OpenTimestamps.verify(detachedOts, detached).then(result => {
    assert.true(result === undefined);
    assert.true(detached !== undefined);
    assert.true(detachedOts !== undefined);
    assert.end();
  }).catch(err => {
    assert.fail('err=' + err);
  });
});

test('OpenTimestamps.verify()', assert => {
  const detached = DetachedTimestampFile.fromBytes(new Ops.OpSHA256(), new Context.StreamDeserialization(merkle3));
  const detachedOts = DetachedTimestampFile.deserialize(new Context.StreamDeserialization(merkle3Ots));
  OpenTimestamps.verify(detachedOts, detached).then(result => {
    assert.true(result !== undefined);
    assert.true(detached !== undefined);
    assert.true(detachedOts !== undefined);
    assert.end();
  }).catch(err => {
    assert.fail('err=' + err);
  });
});

// UPGRADE TESTS

test('OpenTimestamps.upgrade()', assert => {
  const detached = DetachedTimestampFile.deserialize(new Context.StreamDeserialization(incompleteOts));
  const detachedBefore = DetachedTimestampFile.deserialize(new Context.StreamDeserialization(incompleteOts));

  OpenTimestamps.upgrade(detached).then(changed => {
    assert.true(detached !== null);
    assert.true(changed);
    assert.false(detached.equals(detachedBefore));
    assert.end();
  }).catch(err => {
    assert.fail('err=' + err);
  });
});

test('OpenTimestamps.upgrade()', assert => {
  const detached = DetachedTimestampFile.deserialize(new Context.StreamDeserialization(helloworldOts));
  const detachedBefore = DetachedTimestampFile.deserialize(new Context.StreamDeserialization(helloworldOts));

  OpenTimestamps.upgrade(detached).then(changed => {
    assert.true(detached !== null);
    assert.false(changed);
    assert.true(detached.equals(detachedBefore));
    assert.end();
  }).catch(err => {
    assert.fail('err=' + err);
  });
});

test('OpenTimestamps.upgrade()', assert => {
  const detached = DetachedTimestampFile.deserialize(new Context.StreamDeserialization(unknownOts));
  const detachedBefore = DetachedTimestampFile.deserialize(new Context.StreamDeserialization(unknownOts));

  OpenTimestamps.upgrade(detached).then(changed => {
    assert.true(detached !== null);
    assert.false(changed);
    assert.true(detached.equals(detachedBefore));
    assert.end();
  }).catch(err => {
    assert.fail('err=' + err);
  });
});

test('OpenTimestamps.upgrade()', assert => {
  const detached = DetachedTimestampFile.deserialize(new Context.StreamDeserialization(knownUnknownOts));
  const detachedBefore = DetachedTimestampFile.deserialize(new Context.StreamDeserialization(knownUnknownOts));

  OpenTimestamps.upgrade(detached).then(changed => {
    assert.true(detached !== null);
    assert.true(changed);
    assert.false(detached.equals(detachedBefore));
    assert.end();
  }).catch(err => {
    assert.fail('err=' + err);
  });
});

test('OpenTimestamps.upgrade()', assert => {
  const detached = DetachedTimestampFile.deserialize(new Context.StreamDeserialization(merkle3Ots));
  const detachedBefore = DetachedTimestampFile.deserialize(new Context.StreamDeserialization(merkle3Ots));

  OpenTimestamps.upgrade(detached).then(changed => {
    assert.true(detached !== null);
    assert.true(changed);
    assert.false(detached.equals(detachedBefore));
    assert.end();
  }).catch(err => {
    assert.fail('err=' + err);
  });
});

test('OpenTimestamps.upgrade()', assert => {
  const detached = DetachedTimestampFile.deserialize(new Context.StreamDeserialization(badStampOts));
  const detachedBefore = DetachedTimestampFile.deserialize(new Context.StreamDeserialization(badStampOts));

  OpenTimestamps.upgrade(detached).then(changed => {
    assert.true(detached !== null);
    assert.false(changed);
    assert.true(detached.equals(detachedBefore));
    assert.end();
  }).catch(err => {
    assert.fail('err=' + err);
  });
});
<|MERGE_RESOLUTION|>--- conflicted
+++ resolved
@@ -150,12 +150,7 @@
 test('OpenTimestamps.stamp()', assert => {
   const sha256 = Utils.hexToBytes('05c4f616a8e5310d19d938cfd769864d7f4ccdc2ca8b479b10af83564b097af9');
   const detached = DetachedTimestampFile.fromBytes(new Ops.OpSHA256(), incomplete);
-<<<<<<< HEAD
-  OpenTimestamps.stamp(detached).then(resultTimestamp => {
-    assert.false(resultTimestamp === undefined);
-=======
   OpenTimestamps.stamp(detached).then(() => {
->>>>>>> d235d737
     assert.false(detached === undefined);
     assert.true(Utils.arrEq(sha256, detached.fileDigest()));
     assert.end();
