--- conflicted
+++ resolved
@@ -48,12 +48,10 @@
   }
 
   serialize(ctx) {
-<<<<<<< HEAD
-    // console.log('serialize');
-=======
+
     // console.log('SERIALIZE');
     // console.log(this.toString());
->>>>>>> 22e8d3da
+
 
         // sort
     const sortedAttestations = this.attestations;
